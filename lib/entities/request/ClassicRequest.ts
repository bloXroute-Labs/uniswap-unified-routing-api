--- conflicted
+++ resolved
@@ -41,12 +41,8 @@
             return [];
           }
         }),
-<<<<<<< HEAD
-        gasPriceWei: body.gasPriceWei,
-=======
         slippageTolerance: body.slippageTolerance,
         gasPriceWei: body.gasPriceWei ?? DUMMY_GAS_WEI,
->>>>>>> 2237fd33
         permitAmount: body.permitAmount ? BigNumber.from(body.permitAmount) : undefined,
       })
     );
