--- conflicted
+++ resolved
@@ -92,15 +92,6 @@
       : BigNumber.from(this.quoteData.amount);
   }
 
-<<<<<<< HEAD
-  public get amountOutGaAdjusted(): BigNumber {
-    return this.request.info.type === TradeType.EXACT_INPUT
-      ? BigNumber.from(this.quoteData.quoteGasAdjusted)
-      : BigNumber.from(this.quoteData.amount);
-  }
-
-=======
->>>>>>> e889fdde
   public get amountInGasAdjusted(): BigNumber {
     return this.request.info.type === TradeType.EXACT_OUTPUT
       ? BigNumber.from(this.quoteData.quoteGasAdjusted)
