import { TradeType } from '@uniswap/sdk-core';
import axios from 'axios';
import Logger from 'bunyan';
import querystring from 'querystring';

import { ClassicQuote, Quote, QuoteRequest } from '../../entities';
import { ClassicConfig, RoutingConfig, RoutingType } from '../../entities/routing';
import { Quoter, QuoterType } from './index';

export class RoutingApiQuoter implements Quoter {
  static readonly type: QuoterType.ROUTING_API;
  private log: Logger;

  constructor(_log: Logger, private routingApiUrl: string) {
    this.log = _log.child({ quoter: 'RoutingApiQuoter' });
  }

<<<<<<< HEAD
  async quote(params: QuoteRequest, config: RoutingConfig): Promise<Quote> {
=======
  async quote(params: QuoteRequest, config: RoutingConfig): Promise<QuoteResponse | null> {
>>>>>>> 3e62dde5
    this.log.info(params, 'quoteRequest');
    this.log.info(this.routingApiUrl, 'routingApiUrl');

    if (config.routingType !== RoutingType.CLASSIC) {
      throw new Error(`Invalid routing config type: ${config.routingType}`);
    }
    try {
      const req = this.buildRequest(params, config as ClassicConfig);
      this.log.info(req, 'routingApiReq');
      const response = await axios.get(this.buildRequest(params, config as ClassicConfig));
      return ClassicQuote.fromResponseBody(response.data, params.type);
    } catch (e) {
      this.log.error(e, 'RoutingApiQuoterErr');
      return null;
    }
  }

  buildRequest(params: QuoteRequest, config: ClassicConfig): string {
    const tradeType = params.type === TradeType.EXACT_INPUT ? 'exactIn' : 'exactOut';
    return (
      this.routingApiUrl +
      'quote?' +
      querystring.stringify({
        tokenInAddress: params.tokenIn,
        tokenInChainId: params.tokenInChainId,
        tokenOutAddress: params.tokenOut,
        tokenOutChainId: params.tokenOutChainId,
        amount: params.amount.toString(),
        type: tradeType,
        gasPriceWei: config.gasPriceWei,
        ...(config.protocols.length && { protocols: config.protocols.map((p) => p.toLowerCase()).join(',') }),
        ...(config.slippageTolerance !== undefined && { slippageTolerance: config.slippageTolerance }),
        ...(config.minSplits !== undefined && { minSplits: config.minSplits }),
        ...(config.forceCrossProtocol !== undefined && { forceCrossProtocol: config.forceCrossProtocol }),
        ...(config.forceMixedRoutes !== undefined && { forceMixedRoutes: config.forceMixedRoutes }),
        ...(config.deadline !== undefined && { deadline: config.deadline }),
        ...(config.simulateFromAddress !== undefined && { simulateFromAddress: config.simulateFromAddress }),
        ...(config.permitSignature !== undefined && { permitSignature: config.permitSignature }),
        ...(config.permitNonce !== undefined && { permitNonce: config.permitNonce }),
        ...(config.permitExpiration !== undefined && { permitExpiration: config.permitExpiration }),
        ...(config.permitAmount !== undefined && { permitAmount: config.permitAmount.toString() }),
        ...(config.permitSigDeadline !== undefined && { permitSigDeadline: config.permitSigDeadline }),
        ...(config.enableUniversalRouter !== undefined && { enableUniversalRouter: config.enableUniversalRouter }),
      })
    );
  }
}<|MERGE_RESOLUTION|>--- conflicted
+++ resolved
@@ -15,11 +15,7 @@
     this.log = _log.child({ quoter: 'RoutingApiQuoter' });
   }
 
-<<<<<<< HEAD
-  async quote(params: QuoteRequest, config: RoutingConfig): Promise<Quote> {
-=======
-  async quote(params: QuoteRequest, config: RoutingConfig): Promise<QuoteResponse | null> {
->>>>>>> 3e62dde5
+  async quote(params: QuoteRequest, config: RoutingConfig): Promise<Quote | null> {
     this.log.info(params, 'quoteRequest');
     this.log.info(this.routingApiUrl, 'routingApiUrl');
 
